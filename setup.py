#!/usr/bin/env python
# -*- coding: utf-8 -*-

import os
import re
import shutil
import sys

from setuptools import setup


def get_version(package):
    """
    Return package version as listed in `__version__` in `init.py`.
    """
    with open(os.path.join(package, '__init__.py'), 'rb') as init_py:
        src = init_py.read().decode('utf-8')
        return re.search("__version__ = ['\"]([^'\"]+)['\"]", src).group(1)


name = 'drf-firebase-auth'
version = get_version('drf_firebase_auth')
package = 'drf_firebase_auth'
description = 'Custom Django Rest Framework authentication backend for ' \
              'parsing Firebase uid tokens and storing as local users.'
url = 'https://github.com/garyburgmann/drf-firebase-auth'
author = 'Gary Burgmann'
author_email = 'garyburgmann@gmail.com'
license = 'MIT'
install_requires = [
<<<<<<< HEAD
    'firebase-admin>=3.0.0',
=======
    'firebase-admin>=2.0.0'
>>>>>>> 5ada843f
]


def read(*paths):
    """
    Build a file path from paths and return the contents.
    """
    with open(os.path.join(*paths), 'r') as f:
        return f.read()


def get_packages(package):
    """
    Return root package and all sub-packages.
    """
    return [dirpath
            for dirpath, dirnames, filenames in os.walk(package)
            if os.path.exists(os.path.join(dirpath, '__init__.py'))]


def get_package_data(package):
    """
    Return all files under the root package, that are not in a
    package themselves.
    """
    walk = [(dirpath.replace(package + os.sep, '', 1), filenames)
            for dirpath, dirnames, filenames in os.walk(package)
            if not os.path.exists(os.path.join(dirpath, '__init__.py'))]

    filepaths = []
    for base, filenames in walk:
        filepaths.extend([os.path.join(base, filename)
                          for filename in filenames])
    return {package: filepaths}


if sys.argv[-1] == 'publish':
    if os.system('pip freeze | grep twine'):
        print('twine not installed.\nUse `pip install twine`.\nExiting.')
        sys.exit()
    os.system('python setup.py sdist bdist_wheel')
    os.system('twine upload dist/*')
    shutil.rmtree('dist')
    shutil.rmtree('build')
    shutil.rmtree('drf_firebase_auth.egg-info')
    print('You probably want to also tag the version now:')
    print("  git tag -a {0} -m 'version {0}'".format(version))
    print('  git push --tags')
    sys.exit()


setup(
    name=name,
    version=version,
    url=url,
    license=license,
    description=description,
    long_description=read('README.md'),
    long_description_content_type='text/markdown',
    author=author,
    author_email=author_email,
    packages=get_packages(package),
    package_data=get_package_data(package),
    install_requires=install_requires,
    classifiers=[
        # 'Development Status :: 5 - Production/Stable',
        'Environment :: Web Environment',
        'Framework :: Django',
        'Intended Audience :: Developers',
        'License :: OSI Approved :: MIT License',
        'Operating System :: OS Independent',
        'Programming Language :: Python',
        # 'Programming Language :: Python :: 2',
        # 'Programming Language :: Python :: 2.7',
        'Programming Language :: Python :: 3',
        'Programming Language :: Python :: 3.3',
        'Programming Language :: Python :: 3.4',
        'Programming Language :: Python :: 3.5',
        'Programming Language :: Python :: 3.6',
        'Topic :: Internet :: WWW/HTTP',
    ]
)<|MERGE_RESOLUTION|>--- conflicted
+++ resolved
@@ -28,11 +28,7 @@
 author_email = 'garyburgmann@gmail.com'
 license = 'MIT'
 install_requires = [
-<<<<<<< HEAD
     'firebase-admin>=3.0.0',
-=======
-    'firebase-admin>=2.0.0'
->>>>>>> 5ada843f
 ]
 
 
