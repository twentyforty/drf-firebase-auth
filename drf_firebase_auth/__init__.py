# -*- coding: utf-8 -*-

__title__ = 'drf-firebase-auth'
<<<<<<< HEAD
__version__ = '0.0.5'
=======
__version__ = '0.0.6'
>>>>>>> 5ada843f
__author__ = 'Gary Burgmann'
__license__ = 'MIT'
__copyright__ = 'Copyright 2019 Gary Burgmann'

# Version synonym
VERSION = __version__<|MERGE_RESOLUTION|>--- conflicted
+++ resolved
@@ -1,11 +1,7 @@
 # -*- coding: utf-8 -*-
 
 __title__ = 'drf-firebase-auth'
-<<<<<<< HEAD
-__version__ = '0.0.5'
-=======
 __version__ = '0.0.6'
->>>>>>> 5ada843f
 __author__ = 'Gary Burgmann'
 __license__ = 'MIT'
 __copyright__ = 'Copyright 2019 Gary Burgmann'
